{
  "name": "authelia",
  "version": "4.37.5",
  "private": true,
  "engines": {
    "node": ">=18.4.0",
    "pnpm": "8"
  },
  "pnpm": {
    "peerDependencyRules": {
      "allowedVersions": {
        "@types/react": "18",
        "react": "18"
      }
    }
  },
  "dependencies": {
    "@emotion/cache": "11.10.8",
    "@emotion/react": "11.10.8",
    "@emotion/styled": "11.10.8",
    "@fortawesome/fontawesome-svg-core": "6.4.0",
    "@fortawesome/free-regular-svg-icons": "6.4.0",
    "@fortawesome/free-solid-svg-icons": "6.4.0",
    "@fortawesome/react-fontawesome": "0.2.0",
    "@mui/icons-material": "5.11.16",
    "@mui/material": "5.12.3",
    "@mui/styles": "5.12.3",
    "@simplewebauthn/browser": "7.2.0",
    "@simplewebauthn/typescript-types": "7.0.0",
    "axios": "1.4.0",
    "broadcast-channel": "5.1.0",
    "classnames": "2.3.2",
    "i18next": "22.4.15",
    "i18next-browser-languagedetector": "7.0.1",
    "i18next-http-backend": "2.2.0",
    "qrcode.react": "3.1.0",
    "react": "18.2.0",
    "react-dom": "18.2.0",
    "react-i18next": "12.2.2",
    "react-loading": "2.0.3",
    "react-router-dom": "6.11.1",
    "react18-input-otp": "1.1.3",
    "zxcvbn": "4.4.2"
  },
  "scripts": {
    "prepare": "cd .. && husky install .github",
    "start": "vite --host",
    "build": "vite build",
    "coverage": "VITE_COVERAGE=true vite build",
    "lint": "eslint . --ext .js,.jsx,.ts,.tsx --fix",
    "test": "vitest run --coverage",
    "test:watch": "vitest --coverage",
    "test:preview": "vitest-preview",
    "report": "nyc report -r clover -r json -r lcov -r text"
  },
  "eslintConfig": {
    "extends": "react-app"
  },
  "browserslist": {
    "production": [
      ">0.2%",
      "not dead",
      "not op_mini all"
    ],
    "development": [
      ">0.2%",
      "not dead",
      "not op_mini all",
      "last 1 chrome version",
      "last 1 firefox version",
      "last 1 safari version"
    ]
  },
  "devDependencies": {
    "@commitlint/cli": "17.6.3",
    "@commitlint/config-conventional": "17.6.3",
    "@limegrass/eslint-plugin-import-alias": "1.0.6",
    "@testing-library/jest-dom": "5.16.5",
    "@testing-library/react": "14.0.0",
    "@types/node": "18.16.3",
<<<<<<< HEAD
    "@types/react": "18.2.3",
=======
    "@types/qrcode.react": "1.0.2",
    "@types/react": "18.2.5",
>>>>>>> 5eee13a0
    "@types/react-dom": "18.2.3",
    "@types/testing-library__jest-dom": "5.14.5",
    "@types/zxcvbn": "4.4.1",
    "@typescript-eslint/eslint-plugin": "5.59.2",
    "@typescript-eslint/parser": "5.59.2",
    "@vitejs/plugin-react": "4.0.0",
    "@vitest/coverage-istanbul": "0.31.0",
    "esbuild": "0.17.18",
    "eslint": "8.39.0",
    "eslint-config-prettier": "8.8.0",
    "eslint-config-react-app": "7.0.1",
    "eslint-formatter-rdjson": "1.0.5",
    "eslint-import-resolver-typescript": "3.5.5",
    "eslint-plugin-import": "2.27.5",
    "eslint-plugin-jsx-a11y": "6.7.1",
    "eslint-plugin-prettier": "4.2.1",
    "eslint-plugin-react": "7.32.2",
    "eslint-plugin-react-hooks": "4.6.0",
    "happy-dom": "9.10.9",
    "husky": "8.0.3",
    "prettier": "2.8.8",
    "react-test-renderer": "18.2.0",
    "typescript": "5.0.4",
    "vite": "4.3.4",
    "vite-plugin-eslint": "1.8.1",
    "vite-plugin-istanbul": "4.0.1",
    "vite-plugin-svgr": "3.2.0",
    "vite-tsconfig-paths": "4.2.0",
    "vitest": "0.31.0",
    "vitest-preview": "0.0.1"
  }
}<|MERGE_RESOLUTION|>--- conflicted
+++ resolved
@@ -78,12 +78,7 @@
     "@testing-library/jest-dom": "5.16.5",
     "@testing-library/react": "14.0.0",
     "@types/node": "18.16.3",
-<<<<<<< HEAD
-    "@types/react": "18.2.3",
-=======
-    "@types/qrcode.react": "1.0.2",
     "@types/react": "18.2.5",
->>>>>>> 5eee13a0
     "@types/react-dom": "18.2.3",
     "@types/testing-library__jest-dom": "5.14.5",
     "@types/zxcvbn": "4.4.1",
