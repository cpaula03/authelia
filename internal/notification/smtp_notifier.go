--- conflicted
+++ resolved
@@ -15,7 +15,6 @@
 	"github.com/authelia/authelia/v4/internal/random"
 	"github.com/authelia/authelia/v4/internal/templates"
 	"github.com/authelia/authelia/v4/internal/trust"
-	"github.com/authelia/authelia/v4/internal/utils"
 )
 
 // NewSMTPNotifier creates a SMTPNotifier using the notifier configuration.
@@ -32,13 +31,11 @@
 
 	return &SMTPNotifier{
 		config: config,
+
+		random: &random.Cryptographical{},
 		trust:  trustProvider,
+
 		domain: domain,
-<<<<<<< HEAD
-=======
-		random: &random.Cryptographical{},
-		tls:    utils.NewTLSConfig(config.TLS, certPool),
->>>>>>> fc5ea5b4
 		log:    logging.Logger(),
 	}
 }
@@ -46,14 +43,11 @@
 // SMTPNotifier a notifier to send emails to SMTP servers.
 type SMTPNotifier struct {
 	config *schema.SMTPNotifierConfiguration
+
+	random random.Provider
 	trust  trust.Provider
 
 	domain string
-<<<<<<< HEAD
-=======
-	random random.Provider
-	tls    *tls.Config
->>>>>>> fc5ea5b4
 	log    *logrus.Logger
 }
 
@@ -117,7 +111,7 @@
 		gomail.WithBoundary(n.random.StringCustom(30, random.CharSetAlphaNumeric)),
 	)
 
-	n.setMessageID(msg, n.domain)
+	n.setMessageID(msg)
 
 	if err = msg.From(n.config.Sender.String()); err != nil {
 		return fmt.Errorf("notifier: smtp: failed to set from address: %w", err)
@@ -169,11 +163,8 @@
 	return nil
 }
 
-func (n *SMTPNotifier) setMessageID(msg *gomail.Msg, domain string) {
-	rn := n.random.Integer(100000000)
+func (n *SMTPNotifier) setMessageID(msg *gomail.Msg) {
 	rm := n.random.Integer(10000)
-	rs := n.random.StringCustom(17, random.CharSetAlphaNumeric)
-	pid := os.Getpid() + rm
 
-	msg.SetMessageIDWithValue(fmt.Sprintf("%d.%d%d.%s@%s", pid, rn, rm, rs, domain))
+	msg.SetMessageIDWithValue(fmt.Sprintf("%d.%d%d.%s@%s", os.Getpid()+rm, n.random.Integer(100000000), rm, n.random.StringCustom(17, random.CharSetAlphaNumeric), n.domain))
 }