--- conflicted
+++ resolved
@@ -67,7 +67,6 @@
 		domain: domain,
 		random: &random.Cryptographical{},
 		tls:    utils.NewTLSConfig(config.TLS, certPool),
-		random: &random.Cryptographical{},
 		log:    logging.Logger(),
 		opts:   opts,
 	}
@@ -79,7 +78,6 @@
 	domain string
 	random random.Provider
 	tls    *tls.Config
-	random random.Provider
 	log    *logrus.Logger
 	opts   []gomail.Option
 }
@@ -165,14 +163,7 @@
 }
 
 func (n *SMTPNotifier) setMessageID(msg *gomail.Msg, domain string) {
-<<<<<<< HEAD
 	rm := n.random.Integer(10000)
-=======
-	rn := n.random.Integer(100000000)
-	rm := n.random.Integer(10000)
-	rs := n.random.StringCustom(17, random.CharSetAlphaNumeric)
-	pid := os.Getpid() + rm
->>>>>>> d16f63f0
 
 	msg.SetMessageIDWithValue(fmt.Sprintf("%d.%d%d.%s@%s", os.Getpid()+rm, n.random.Integer(100000000), rm, n.random.StringCustom(17, random.CharSetAlphaNumeric), domain))
 }