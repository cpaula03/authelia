package commands

import (
	"bytes"
	"database/sql"
	"errors"
	"fmt"
	"image"
	"image/png"
	"os"
	"path/filepath"
	"sort"
	"strings"

	"github.com/google/uuid"
	"github.com/spf13/cobra"
	"gopkg.in/yaml.v3"

	"github.com/authelia/authelia/v4/internal/random"

	"github.com/authelia/authelia/v4/internal/configuration/validator"
	"github.com/authelia/authelia/v4/internal/model"
	"github.com/authelia/authelia/v4/internal/random"
	"github.com/authelia/authelia/v4/internal/storage"
	"github.com/authelia/authelia/v4/internal/totp"
	"github.com/authelia/authelia/v4/internal/utils"
)

// LoadProvidersStorageRunE is a special PreRunE that loads the storage provider into the CmdCtx.
func (ctx *CmdCtx) LoadProvidersStorageRunE(cmd *cobra.Command, args []string) (err error) {
	switch warns, errs := ctx.LoadTrustedCertificates(); {
	case len(errs) != 0:
		err = fmt.Errorf("had the following errors loading the trusted certificates")

		for _, e := range errs {
			err = fmt.Errorf("%+v: %w", err, e)
		}

		return err
	case len(warns) != 0:
		err = fmt.Errorf("had the following warnings loading the trusted certificates")

		for _, e := range errs {
			err = fmt.Errorf("%+v: %w", err, e)
		}

		return err
	default:
		ctx.providers.StorageProvider = getStorageProvider(ctx)

		return nil
	}
}

// ConfigStorageCommandLineConfigRunE configures the storage command mapping.
func (ctx *CmdCtx) ConfigStorageCommandLineConfigRunE(cmd *cobra.Command, _ []string) (err error) {
	flagsMap := map[string]string{
		cmdFlagNameEncryptionKey: "storage.encryption_key",

		cmdFlagNameSQLite3Path: "storage.local.path",

		cmdFlagNameMySQLHost:     "storage.mysql.host",
		cmdFlagNameMySQLPort:     "storage.mysql.port",
		cmdFlagNameMySQLDatabase: "storage.mysql.database",
		cmdFlagNameMySQLUsername: "storage.mysql.username",
		cmdFlagNameMySQLPassword: "storage.mysql.password",

		cmdFlagNamePostgreSQLHost:       "storage.postgres.host",
		cmdFlagNamePostgreSQLPort:       "storage.postgres.port",
		cmdFlagNamePostgreSQLDatabase:   "storage.postgres.database",
		cmdFlagNamePostgreSQLSchema:     "storage.postgres.schema",
		cmdFlagNamePostgreSQLUsername:   "storage.postgres.username",
		cmdFlagNamePostgreSQLPassword:   "storage.postgres.password",
		"postgres.ssl.mode":             "storage.postgres.ssl.mode",
		"postgres.ssl.root_certificate": "storage.postgres.ssl.root_certificate",
		"postgres.ssl.certificate":      "storage.postgres.ssl.certificate",
		"postgres.ssl.key":              "storage.postgres.ssl.key",

		cmdFlagNamePeriod:     "totp.period",
		cmdFlagNameDigits:     "totp.digits",
		cmdFlagNameAlgorithm:  "totp.algorithm",
		cmdFlagNameIssuer:     "totp.issuer",
		cmdFlagNameSecretSize: "totp.secret_size",
	}

	return ctx.ConfigSetFlagsMapRunE(cmd.Flags(), flagsMap, true, false)
}

// ConfigValidateStorageRunE validates the storage config before running commands using it.
func (ctx *CmdCtx) ConfigValidateStorageRunE(_ *cobra.Command, _ []string) (err error) {
	if errs := ctx.cconfig.validator.Errors(); len(errs) != 0 {
		var (
			i int
			e error
		)

		for i, e = range errs {
			if i == 0 {
				err = e
				continue
			}

			err = fmt.Errorf("%w, %v", err, e)
		}

		return err
	}

	validator.ValidateStorage(ctx.config.Storage, ctx.cconfig.validator)

	validator.ValidateTOTP(ctx.config, ctx.cconfig.validator)

	if errs := ctx.cconfig.validator.Errors(); len(errs) != 0 {
		var (
			i int
			e error
		)

		for i, e = range errs {
			if i == 0 {
				err = e
				continue
			}

			err = fmt.Errorf("%w, %v", err, e)
		}

		return err
	}

	return nil
}

func (ctx *CmdCtx) StorageSchemaEncryptionCheckRunE(cmd *cobra.Command, args []string) (err error) {
	defer func() {
		_ = ctx.providers.StorageProvider.Close()
	}()

	var (
		verbose bool
		result  storage.EncryptionValidationResult
	)

	if err = ctx.CheckSchemaVersion(); err != nil {
		return storageWrapCheckSchemaErr(err)
	}

	if verbose, err = cmd.Flags().GetBool(cmdFlagNameVerbose); err != nil {
		return err
	}

	if result, err = ctx.providers.StorageProvider.SchemaEncryptionCheckKey(ctx, verbose); err != nil {
		switch {
		case errors.Is(err, storage.ErrSchemaEncryptionVersionUnsupported):
			fmt.Printf("Storage Encryption Key Validation: FAILURE\n\n\tCause: The schema version doesn't support encryption.\n")
		default:
			fmt.Printf("Storage Encryption Key Validation: UNKNOWN\n\n\tCause: %v.\n", err)
		}
	} else {
		if result.Success() {
			fmt.Println("Storage Encryption Key Validation: SUCCESS")
		} else {
			fmt.Printf("Storage Encryption Key Validation: FAILURE\n\n\tCause: %v.\n", storage.ErrSchemaEncryptionInvalidKey)
		}

		if verbose {
			fmt.Printf("\nTables:")

			tables := make([]string, 0, len(result.Tables))

			for name := range result.Tables {
				tables = append(tables, name)
			}

			sort.Strings(tables)

			for _, name := range tables {
				table := result.Tables[name]

				fmt.Printf("\n\n\tTable (%s): %s\n\t\tInvalid Rows: %d\n\t\tTotal Rows: %d", name, table.ResultDescriptor(), table.Invalid, table.Total)
			}

			fmt.Printf("\n")
		}
	}

	return nil
}

// StorageSchemaEncryptionChangeKeyRunE is the RunE for the authelia storage encryption change-key command.
func (ctx *CmdCtx) StorageSchemaEncryptionChangeKeyRunE(cmd *cobra.Command, args []string) (err error) {
	defer func() {
		_ = ctx.providers.StorageProvider.Close()
	}()

	var (
		key     string
		version int
	)

	if err = ctx.CheckSchema(); err != nil {
		return storageWrapCheckSchemaErr(err)
	}

	if version, err = ctx.providers.StorageProvider.SchemaVersion(ctx); err != nil {
		return err
	}

	if version <= 0 {
		return errors.New("schema version must be at least version 1 to change the encryption key")
	}

	useFlag := cmd.Flags().Changed(cmdFlagNameNewEncryptionKey)
	if useFlag {
		if key, err = cmd.Flags().GetString(cmdFlagNameNewEncryptionKey); err != nil {
			return err
		}
	}

	if !useFlag || key == "" {
		if key, err = termReadPasswordWithPrompt("Enter New Storage Encryption Key: ", cmdFlagNameNewEncryptionKey); err != nil {
			return err
		}
	}

	switch {
	case key == "":
		return errors.New("the new encryption key must not be blank")
	case len(key) < 20:
		return errors.New("the new encryption key must be at least 20 characters")
	}

	if err = ctx.providers.StorageProvider.SchemaEncryptionChangeKey(ctx, key); err != nil {
		return err
	}

	fmt.Println("Completed the encryption key change. Please adjust your configuration to use the new key.")

	return nil
}

// StorageMigrateHistoryRunE is the RunE for the authelia storage migrate history command.
func (ctx *CmdCtx) StorageMigrateHistoryRunE(_ *cobra.Command, _ []string) (err error) {
	defer func() {
		_ = ctx.providers.StorageProvider.Close()
	}()

	var (
		version    int
		migrations []model.Migration
	)

	if version, err = ctx.providers.StorageProvider.SchemaVersion(ctx); err != nil {
		return err
	}

	if version <= 0 {
		fmt.Println("No migration history is available for schemas that not version 1 or above.")
		return
	}

	if migrations, err = ctx.providers.StorageProvider.SchemaMigrationHistory(ctx); err != nil {
		return err
	}

	if len(migrations) == 0 {
		return errors.New("no migration history found which may indicate a broken schema")
	}

	fmt.Printf("Migration History:\n\nID\tDate\t\t\t\tBefore\tAfter\tAuthelia Version\n")

	for _, m := range migrations {
		fmt.Printf("%d\t%s\t%d\t%d\t%s\n", m.ID, m.Applied.Format("2006-01-02 15:04:05 -0700"), m.Before, m.After, m.Version)
	}

	return nil
}

// NewStorageMigrateListRunE creates the RunE for the authelia storage migrate list command.
func (ctx *CmdCtx) NewStorageMigrateListRunE(up bool) func(cmd *cobra.Command, args []string) (err error) {
	return func(cmd *cobra.Command, args []string) (err error) {
		defer func() {
			_ = ctx.providers.StorageProvider.Close()
		}()

		var (
			migrations   []model.SchemaMigration
			directionStr string
		)

		if up {
			migrations, err = ctx.providers.StorageProvider.SchemaMigrationsUp(ctx, 0)
			directionStr = "Up"
		} else {
			migrations, err = ctx.providers.StorageProvider.SchemaMigrationsDown(ctx, 0)
			directionStr = "Down"
		}

		if err != nil && !errors.Is(err, storage.ErrNoAvailableMigrations) && !errors.Is(err, storage.ErrMigrateCurrentVersionSameAsTarget) {
			return err
		}

		if len(migrations) == 0 {
			fmt.Printf("Storage Schema Migration List (%s)\n\nNo Migrations Available\n", directionStr)
		} else {
			fmt.Printf("Storage Schema Migration List (%s)\n\nVersion\t\tDescription\n", directionStr)

			for _, migration := range migrations {
				fmt.Printf("%d\t\t%s\n", migration.Version, migration.Name)
			}
		}

		return nil
	}
}

// NewStorageMigrationRunE creates the RunE for the authelia storage migrate command.
func (ctx *CmdCtx) NewStorageMigrationRunE(up bool) func(cmd *cobra.Command, args []string) (err error) {
	return func(cmd *cobra.Command, args []string) (err error) {
		defer func() {
			_ = ctx.providers.StorageProvider.Close()
		}()

		var (
			target int
		)

		if target, err = cmd.Flags().GetInt(cmdFlagNameTarget); err != nil {
			return err
		}

		switch {
		case up:
			switch cmd.Flags().Changed(cmdFlagNameTarget) {
			case true:
				return ctx.providers.StorageProvider.SchemaMigrate(ctx, true, target)
			default:
				return ctx.providers.StorageProvider.SchemaMigrate(ctx, true, storage.SchemaLatest)
			}
		default:
			if !cmd.Flags().Changed(cmdFlagNameTarget) {
				return errors.New("you must set a target version")
			}

			var confirmed bool

			if confirmed, err = termReadConfirmation(cmd.Flags(), cmdFlagNameDestroyData, "Schema Down Migrations may DESTROY data, type 'DESTROY' and press return to continue: ", "DESTROY"); err != nil {
				return err
			}

			if !confirmed {
				return errors.New("cancelling down migration due to user not accepting data destruction")
			}

			return ctx.providers.StorageProvider.SchemaMigrate(ctx, false, target)
		}
	}
}

// StorageSchemaInfoRunE is the RunE for the authelia storage schema info command.
func (ctx *CmdCtx) StorageSchemaInfoRunE(_ *cobra.Command, _ []string) (err error) {
	defer func() {
		_ = ctx.providers.StorageProvider.Close()
	}()

	var (
		upgradeStr, tablesStr string

		tables          []string
		version, latest int
	)

	if version, err = ctx.providers.StorageProvider.SchemaVersion(ctx); err != nil && err.Error() != "unknown schema state" {
		return err
	}

	if tables, err = ctx.providers.StorageProvider.SchemaTables(ctx); err != nil {
		return err
	}

	if len(tables) == 0 {
		tablesStr = "N/A"
	} else {
		tablesStr = strings.Join(tables, ", ")
	}

	if latest, err = ctx.providers.StorageProvider.SchemaLatestVersion(); err != nil {
		return err
	}

	if latest > version {
		upgradeStr = fmt.Sprintf("yes - version %d", latest)
	} else {
		upgradeStr = "no"
	}

	var (
		encryption string
		result     storage.EncryptionValidationResult
	)

	switch result, err = ctx.providers.StorageProvider.SchemaEncryptionCheckKey(ctx, false); {
	case err != nil:
		if errors.Is(err, storage.ErrSchemaEncryptionVersionUnsupported) {
			encryption = "unsupported (schema version)"
		} else {
			encryption = invalid
		}
	case !result.Success():
		encryption = invalid
	default:
		encryption = "valid"
	}

	fmt.Printf("Schema Version: %s\nSchema Upgrade Available: %s\nSchema Tables: %s\nSchema Encryption Key: %s\n", storage.SchemaVersionToString(version), upgradeStr, tablesStr, encryption)

	return nil
}

func (ctx *CmdCtx) StorageUserWebauthnExportRunE(cmd *cobra.Command, args []string) (err error) {
	defer func() {
		_ = ctx.providers.StorageProvider.Close()
	}()

	if err = ctx.CheckSchema(); err != nil {
		return storageWrapCheckSchemaErr(err)
	}

	var (
		filename string
	)

	if filename, err = cmd.Flags().GetString(cmdFlagNameFile); err != nil {
		return err
	}

	switch _, err = os.Stat(filename); {
	case err == nil:
		return fmt.Errorf("must specify a file that doesn't exist but '%s' exists", filename)
	case !os.IsNotExist(err):
		return fmt.Errorf("error occurred opening '%s': %w", filename, err)
	}

	limit := 10
	count := 0

	var (
		devices []model.WebauthnDevice
	)

	export := &model.WebauthnDeviceExport{
		WebauthnDevices: nil,
	}

	for page := 0; true; page++ {
		if devices, err = ctx.providers.StorageProvider.LoadWebauthnDevices(ctx, limit, page); err != nil {
			return err
		}

		export.WebauthnDevices = append(export.WebauthnDevices, devices...)

		l := len(devices)

		count += l

		if l < limit {
			break
		}
	}

	var data []byte

	if data, err = yaml.Marshal(export); err != nil {
		return fmt.Errorf("error occurred marshalling data to YAML: %w", err)
	}

	if err = os.WriteFile(filename, data, 0600); err != nil {
		return fmt.Errorf("error occurred writing to file '%s': %w", filename, err)
	}

	fmt.Printf(cliOutputFmtSuccessfulUserExportFile, count, "Webauthn devices", "YAML", filename)

	return nil
}

func (ctx *CmdCtx) StorageUserWebauthnImportRunE(cmd *cobra.Command, args []string) (err error) {
	defer func() {
		_ = ctx.providers.StorageProvider.Close()
	}()

	var (
		filename string

		stat os.FileInfo
		data []byte
	)

	filename = args[0]

	if stat, err = os.Stat(filename); err != nil {
		return fmt.Errorf("must specify a filename that exists but '%s' had an error opening it: %w", filename, err)
	}

	if stat.IsDir() {
		return fmt.Errorf("must specify a filename that exists but '%s' is a directory", filename)
	}

	if data, err = os.ReadFile(filename); err != nil {
		return err
	}

	export := &model.WebauthnDeviceExport{}

	if err = yaml.Unmarshal(data, export); err != nil {
		return err
	}

	if len(export.WebauthnDevices) == 0 {
		return fmt.Errorf("can't import a YAML file without Webauthn devices data")
	}

	if err = ctx.CheckSchema(); err != nil {
		return storageWrapCheckSchemaErr(err)
	}

	for _, device := range export.WebauthnDevices {
		if err = ctx.providers.StorageProvider.SaveWebauthnDevice(ctx, device); err != nil {
			return err
		}
	}

	fmt.Printf(cliOutputFmtSuccessfulUserImportFile, len(export.WebauthnDevices), "Webauthn devices", "YAML", filename)

	return nil
}

// StorageUserWebauthnListRunE is the RunE for the authelia storage user webauthn list command.
func (ctx *CmdCtx) StorageUserWebauthnListRunE(cmd *cobra.Command, args []string) (err error) {
	defer func() {
		_ = ctx.providers.StorageProvider.Close()
	}()

	if len(args) == 0 || args[0] == "" {
		return ctx.StorageUserWebauthnListAllRunE(cmd, args)
	}

	if err = ctx.CheckSchema(); err != nil {
		return storageWrapCheckSchemaErr(err)
	}

	var devices []model.WebauthnDevice

	user := args[0]

	devices, err = ctx.providers.StorageProvider.LoadWebauthnDevicesByUsername(ctx, user)

	switch {
	case len(devices) == 0 || (err != nil && errors.Is(err, storage.ErrNoWebauthnDevice)):
		return fmt.Errorf("user '%s' has no webauthn devices", user)
	case err != nil:
		return fmt.Errorf("can't list devices for user '%s': %w", user, err)
	default:
		fmt.Printf("Webauthn Devices for user '%s':\n\n", user)
		fmt.Printf("ID\tKID\tDescription\n")

		for _, device := range devices {
			fmt.Printf("%d\t%s\t%s", device.ID, device.KID, device.Description)
		}
	}

	return nil
}

// StorageUserWebauthnListAllRunE is the RunE for the authelia storage user webauthn list command when no args are specified.
func (ctx *CmdCtx) StorageUserWebauthnListAllRunE(_ *cobra.Command, _ []string) (err error) {
	defer func() {
		_ = ctx.providers.StorageProvider.Close()
	}()

	if err = ctx.CheckSchema(); err != nil {
		return storageWrapCheckSchemaErr(err)
	}

	var devices []model.WebauthnDevice

	limit := 10

	output := strings.Builder{}

	for page := 0; true; page++ {
		if devices, err = ctx.providers.StorageProvider.LoadWebauthnDevices(ctx, limit, page); err != nil {
			return fmt.Errorf("failed to list devices: %w", err)
		}

		if page == 0 && len(devices) == 0 {
			return errors.New("no webauthn devices in database")
		}

		for _, device := range devices {
			output.WriteString(fmt.Sprintf("%d\t%s\t%s\t%s\n", device.ID, device.KID, device.Description, device.Username))
		}

		if len(devices) < limit {
			break
		}
	}

	fmt.Printf("Webauthn Devices:\n\nID\tKID\tDescription\tUsername\n")
	fmt.Println(output.String())

	return nil
}

// StorageUserWebauthnDeleteRunE is the RunE for the authelia storage user webauthn delete command.
func (ctx *CmdCtx) StorageUserWebauthnDeleteRunE(cmd *cobra.Command, args []string) (err error) {
	defer func() {
		_ = ctx.providers.StorageProvider.Close()
	}()

	if err = ctx.CheckSchema(); err != nil {
		return storageWrapCheckSchemaErr(err)
	}

	var (
		all, byKID             bool
		description, kid, user string
	)

	if all, byKID, description, kid, user, err = storageWebauthnDeleteRunEOptsFromFlags(cmd.Flags(), args); err != nil {
		return err
	}

	if byKID {
		if err = ctx.providers.StorageProvider.DeleteWebauthnDevice(ctx, kid); err != nil {
			return fmt.Errorf("failed to delete webauthn device with kid '%s': %w", kid, err)
		}

		fmt.Printf("Successfully deleted Webauthn device with key id '%s'\n", kid)
	} else {
		err = ctx.providers.StorageProvider.DeleteWebauthnDeviceByUsername(ctx, user, description)

		if all {
			if err != nil {
				return fmt.Errorf("failed to delete all webauthn devices with username '%s': %w", user, err)
			}

			fmt.Printf("Successfully deleted all Webauthn devices for user '%s'\n", user)
		} else {
			if err != nil {
				return fmt.Errorf("failed to delete webauthn device with username '%s' and description '%s': %w", user, description, err)
			}

			fmt.Printf("Successfully deleted Webauthn device with description '%s' for user '%s'\n", description, user)
		}
	}

	return nil
}

// StorageUserTOTPGenerateRunE is the RunE for the authelia storage user totp generate command.
func (ctx *CmdCtx) StorageUserTOTPGenerateRunE(cmd *cobra.Command, args []string) (err error) {
	defer func() {
		_ = ctx.providers.StorageProvider.Close()
	}()

	var (
		c                *model.TOTPConfiguration
		force            bool
		filename, secret string
		file             *os.File
		img              image.Image
	)

	if err = ctx.CheckSchema(); err != nil {
		return storageWrapCheckSchemaErr(err)
	}

	if force, filename, secret, err = storageTOTPGenerateRunEOptsFromFlags(cmd.Flags()); err != nil {
		return err
	}

	if _, err = ctx.providers.StorageProvider.LoadTOTPConfiguration(ctx, args[0]); err == nil && !force {
		return fmt.Errorf("%s already has a TOTP configuration, use --force to overwrite", args[0])
	} else if err != nil && !errors.Is(err, storage.ErrNoTOTPConfiguration) {
		return err
	}

	totpProvider := totp.NewTimeBasedProvider(ctx.config.TOTP)

	if c, err = totpProvider.GenerateCustom(args[0], ctx.config.TOTP.Algorithm, secret, ctx.config.TOTP.Digits, ctx.config.TOTP.Period, ctx.config.TOTP.SecretSize); err != nil {
		return err
	}

	extraInfo := ""

	if filename != "" {
		if _, err = os.Stat(filename); !os.IsNotExist(err) {
			return errors.New("image output filepath already exists")
		}

		if file, err = os.Create(filename); err != nil {
			return err
		}

		defer file.Close()

		if img, err = c.Image(256, 256); err != nil {
			return err
		}

		if err = png.Encode(file, img); err != nil {
			return err
		}

		extraInfo = fmt.Sprintf(" and saved it as a PNG image at the path '%s'", filename)
	}

	if err = ctx.providers.StorageProvider.SaveTOTPConfiguration(ctx, *c); err != nil {
		return err
	}

	fmt.Printf("Successfully generated TOTP configuration for user '%s' with URI '%s'%s\n", args[0], c.URI(), extraInfo)

	return nil
}

// StorageUserTOTPDeleteRunE is the RunE for the authelia storage user totp delete command.
func (ctx *CmdCtx) StorageUserTOTPDeleteRunE(cmd *cobra.Command, args []string) (err error) {
	defer func() {
		_ = ctx.providers.StorageProvider.Close()
	}()

	user := args[0]

	if err = ctx.CheckSchema(); err != nil {
		return storageWrapCheckSchemaErr(err)
	}

	if _, err = ctx.providers.StorageProvider.LoadTOTPConfiguration(ctx, user); err != nil {
		return fmt.Errorf("failed to delete TOTP configuration for user '%s': %+v", user, err)
	}

	if err = ctx.providers.StorageProvider.DeleteTOTPConfiguration(ctx, user); err != nil {
		return fmt.Errorf("failed to delete TOTP configuration for user '%s': %+v", user, err)
	}

	fmt.Printf("Successfully deleted TOTP configuration for user '%s'\n", user)

	return nil
}

const (
	cliOutputFmtSuccessfulUserExportFile = "Successfully exported %d %s as %s to the '%s' file\n"
	cliOutputFmtSuccessfulUserImportFile = "Successfully imported %d %s from the %s file '%s' into the database\n"
)

// StorageUserTOTPExportRunE is the RunE for the authelia storage user totp export command.
func (ctx *CmdCtx) StorageUserTOTPExportRunE(cmd *cobra.Command, _ []string) (err error) {
	defer func() {
		_ = ctx.providers.StorageProvider.Close()
	}()

	if err = ctx.CheckSchema(); err != nil {
		return storageWrapCheckSchemaErr(err)
	}

	var (
		filename string
	)

	if filename, err = cmd.Flags().GetString(cmdFlagNameFile); err != nil {
		return err
	}

	switch _, err = os.Stat(filename); {
	case err == nil:
		return fmt.Errorf("must specify a file that doesn't exist but '%s' exists", filename)
	case !os.IsNotExist(err):
		return fmt.Errorf("error occurred opening '%s': %w", filename, err)
	}

	limit := 10
	count := 0

	var (
		configs []model.TOTPConfiguration
	)

	export := &model.TOTPConfigurationExport{}

	for page := 0; true; page++ {
		if configs, err = ctx.providers.StorageProvider.LoadTOTPConfigurations(ctx, limit, page); err != nil {
			return err
		}

		export.TOTPConfigurations = append(export.TOTPConfigurations, configs...)

		l := len(configs)

		count += l

		if l < limit {
			break
		}
	}

	var data []byte

	if data, err = yaml.Marshal(export); err != nil {
		return fmt.Errorf("error occurred marshalling data to YAML: %w", err)
	}

	if err = os.WriteFile(filename, data, 0600); err != nil {
		return fmt.Errorf("error occurred writing to file '%s': %w", filename, err)
	}

	fmt.Printf(cliOutputFmtSuccessfulUserExportFile, count, "TOTP configurations", "YAML", filename)

	return nil
}

func (ctx *CmdCtx) StorageUserTOTPImportRunE(_ *cobra.Command, args []string) (err error) {
	defer func() {
		_ = ctx.providers.StorageProvider.Close()
	}()

	var (
		filename string

		stat os.FileInfo
		data []byte
	)

	filename = args[0]

	if stat, err = os.Stat(filename); err != nil {
		return fmt.Errorf("must specify a filename that exists but '%s' had an error opening it: %w", filename, err)
	}

	if stat.IsDir() {
		return fmt.Errorf("must specify a filename that exists but '%s' is a directory", filename)
	}

	if data, err = os.ReadFile(filename); err != nil {
		return err
	}

	export := &model.TOTPConfigurationExport{}

	if err = yaml.Unmarshal(data, export); err != nil {
		return err
	}

	if len(export.TOTPConfigurations) == 0 {
		return fmt.Errorf("can't import a YAML file without TOTP configuration data")
	}

	if err = ctx.CheckSchema(); err != nil {
		return storageWrapCheckSchemaErr(err)
	}

	for _, config := range export.TOTPConfigurations {
		if err = ctx.providers.StorageProvider.SaveTOTPConfiguration(ctx, config); err != nil {
			return err
		}
	}

	fmt.Printf(cliOutputFmtSuccessfulUserImportFile, len(export.TOTPConfigurations), "TOTP configurations", "YAML", filename)

	return nil
}

func (ctx *CmdCtx) StorageUserTOTPExportURIRunE(_ *cobra.Command, _ []string) (err error) {
	defer func() {
		_ = ctx.providers.StorageProvider.Close()
	}()

	var (
		configs []model.TOTPConfiguration
	)

	if err = ctx.CheckSchema(); err != nil {
		return storageWrapCheckSchemaErr(err)
	}

	limit := 10
	count := 0

	buf := &bytes.Buffer{}

	for page := 0; true; page++ {
		if configs, err = ctx.providers.StorageProvider.LoadTOTPConfigurations(ctx, limit, page); err != nil {
			return err
		}

		for _, c := range configs {
			buf.WriteString(fmt.Sprintf("%s\n", c.URI()))
		}

		l := len(configs)

		count += l

		if l < limit {
			break
		}
	}

	fmt.Print(buf.String())

	fmt.Printf("\n\nSuccessfully exported %d TOTP configurations as TOTP URI's and printed them to the console\n", count)

	return nil
}

func (ctx *CmdCtx) StorageUserTOTPExportCSVRunE(cmd *cobra.Command, _ []string) (err error) {
	defer func() {
		_ = ctx.providers.StorageProvider.Close()
	}()

	var (
		filename string
		configs  []model.TOTPConfiguration
		buf      *bytes.Buffer
	)

	if err = ctx.CheckSchema(); err != nil {
		return storageWrapCheckSchemaErr(err)
	}

	if filename, err = cmd.Flags().GetString(cmdFlagNameFile); err != nil {
		return err
	}

	limit := 10
	count := 0

	buf = &bytes.Buffer{}

	buf.WriteString("issuer,username,algorithm,digits,period,secret\n")

	for page := 0; true; page++ {
		if configs, err = ctx.providers.StorageProvider.LoadTOTPConfigurations(ctx, limit, page); err != nil {
			return err
		}

		for _, c := range configs {
			buf.WriteString(fmt.Sprintf("%s,%s,%s,%d,%d,%s\n", c.Issuer, c.Username, c.Algorithm, c.Digits, c.Period, string(c.Secret)))
		}

		l := len(configs)

		count += l

		if l < limit {
			break
		}
	}

	if err = os.WriteFile(filename, buf.Bytes(), 0600); err != nil {
		return err
	}

	fmt.Printf(cliOutputFmtSuccessfulUserExportFile, count, "TOTP configurations", "CSV", filename)

	return nil
}

func (ctx *CmdCtx) StorageUserTOTPExportPNGRunE(cmd *cobra.Command, _ []string) (err error) {
	defer func() {
		_ = ctx.providers.StorageProvider.Close()
	}()

	var (
		dir     string
		configs []model.TOTPConfiguration
		img     image.Image
	)

	if err = ctx.CheckSchema(); err != nil {
		return storageWrapCheckSchemaErr(err)
	}

	if dir, err = cmd.Flags().GetString(cmdFlagNameDirectory); err != nil {
		return err
	}

	if dir == "" {
<<<<<<< HEAD
		dir = ctx.providers.Random.StringCustom(8, random.CharSetAlphaNumeric)
=======
		rand := &random.Cryptographical{}
		dir = rand.StringCustom(8, random.CharSetAlphaNumeric)
>>>>>>> d16f63f0
	}

	if _, err = os.Stat(dir); !os.IsNotExist(err) {
		return errors.New("output directory must not exist")
	}

	if err = os.MkdirAll(dir, 0700); err != nil {
		return err
	}

	limit := 10
	count := 0

	var file *os.File

	for page := 0; true; page++ {
		if configs, err = ctx.providers.StorageProvider.LoadTOTPConfigurations(ctx, limit, page); err != nil {
			return err
		}

		for _, c := range configs {
			if file, err = os.Create(filepath.Join(dir, fmt.Sprintf("%s.png", c.Username))); err != nil {
				return err
			}

			if img, err = c.Image(256, 256); err != nil {
				_ = file.Close()

				return err
			}

			if err = png.Encode(file, img); err != nil {
				_ = file.Close()

				return err
			}

			_ = file.Close()
		}

		l := len(configs)

		count += l

		if l < limit {
			break
		}
	}

	fmt.Printf("Successfully exported %d TOTP configuration as QR codes in PNG format to the '%s' directory\n", count, dir)

	return nil
}

// StorageUserIdentifiersExportRunE is the RunE for the authelia storage user identifiers export command.
func (ctx *CmdCtx) StorageUserIdentifiersExportRunE(cmd *cobra.Command, _ []string) (err error) {
	defer func() {
		_ = ctx.providers.StorageProvider.Close()
	}()

	if err = ctx.CheckSchema(); err != nil {
		return storageWrapCheckSchemaErr(err)
	}

	var (
		filename string
	)

	if filename, err = cmd.Flags().GetString(cmdFlagNameFile); err != nil {
		return err
	}

	switch _, err = os.Stat(filename); {
	case err == nil:
		return fmt.Errorf("must specify a file that doesn't exist but '%s' exists", filename)
	case !os.IsNotExist(err):
		return fmt.Errorf("error occurred opening '%s': %w", filename, err)
	}

	export := &model.UserOpaqueIdentifiersExport{
		Identifiers: nil,
	}

	if export.Identifiers, err = ctx.providers.StorageProvider.LoadUserOpaqueIdentifiers(ctx); err != nil {
		return err
	}

	if len(export.Identifiers) == 0 {
		return fmt.Errorf("no data to export")
	}

	var data []byte

	if data, err = yaml.Marshal(export); err != nil {
		return fmt.Errorf("error occurred marshalling data to YAML: %w", err)
	}

	if err = os.WriteFile(filename, data, 0600); err != nil {
		return fmt.Errorf("error occurred writing to file '%s': %w", filename, err)
	}

	fmt.Printf(cliOutputFmtSuccessfulUserExportFile, len(export.Identifiers), "User Opaque Identifiers", "YAML", filename)

	return nil
}

// StorageUserIdentifiersImportRunE is the RunE for the authelia storage user identifiers import command.
func (ctx *CmdCtx) StorageUserIdentifiersImportRunE(cmd *cobra.Command, args []string) (err error) {
	defer func() {
		_ = ctx.providers.StorageProvider.Close()
	}()

	var (
		filename string

		stat os.FileInfo
		data []byte
	)

	filename = args[0]

	if stat, err = os.Stat(filename); err != nil {
		return fmt.Errorf("must specify a file that exists but '%s' had an error opening it: %w", filename, err)
	}

	if stat.IsDir() {
		return fmt.Errorf("must specify a file that exists but '%s' is a directory", filename)
	}

	if data, err = os.ReadFile(filename); err != nil {
		return err
	}

	export := &model.UserOpaqueIdentifiersExport{}

	if err = yaml.Unmarshal(data, export); err != nil {
		return err
	}

	if len(export.Identifiers) == 0 {
		return fmt.Errorf("can't import a YAML file without User Opaque Identifiers data")
	}

	if err = ctx.CheckSchema(); err != nil {
		return storageWrapCheckSchemaErr(err)
	}

	for _, opaqueID := range export.Identifiers {
		if err = ctx.providers.StorageProvider.SaveUserOpaqueIdentifier(ctx, opaqueID); err != nil {
			return err
		}
	}

	fmt.Printf(cliOutputFmtSuccessfulUserImportFile, len(export.Identifiers), "User Opaque Identifiers", "YAML", filename)

	return nil
}

// StorageUserIdentifiersGenerateRunE is the RunE for the authelia storage user identifiers generate command.
func (ctx *CmdCtx) StorageUserIdentifiersGenerateRunE(cmd *cobra.Command, _ []string) (err error) {
	defer func() {
		_ = ctx.providers.StorageProvider.Close()
	}()

	var (
		users, services, sectors []string
	)

	if err = ctx.CheckSchema(); err != nil {
		return storageWrapCheckSchemaErr(err)
	}

	identifiers, err := ctx.providers.StorageProvider.LoadUserOpaqueIdentifiers(ctx)
	if err != nil && !errors.Is(err, sql.ErrNoRows) {
		return fmt.Errorf("can't load the existing identifiers: %w", err)
	}

	if users, services, sectors, err = flagsGetUserIdentifiersGenerateOptions(cmd.Flags()); err != nil {
		return err
	}

	if len(users) == 0 {
		return fmt.Errorf("must supply at least one user")
	}

	if len(sectors) == 0 {
		sectors = append(sectors, "")
	}

	if !utils.IsStringSliceContainsAll(services, validIdentifierServices) {
		return fmt.Errorf("one or more the service names '%s' is invalid, the valid values are: '%s'", strings.Join(services, "', '"), strings.Join(validIdentifierServices, "', '"))
	}

	var added, duplicates int

	for _, service := range services {
		for _, sector := range sectors {
			for _, username := range users {
				identifier := model.UserOpaqueIdentifier{
					Service:  service,
					SectorID: sector,
					Username: username,
				}

				if containsIdentifier(identifier, identifiers) {
					duplicates++

					continue
				}

				identifier.Identifier, err = uuid.NewRandom()
				if err != nil {
					return fmt.Errorf("failed to generate a uuid: %w", err)
				}

				if err = ctx.providers.StorageProvider.SaveUserOpaqueIdentifier(ctx, identifier); err != nil {
					return fmt.Errorf("failed to save identifier: %w", err)
				}

				added++
			}
		}
	}

	fmt.Printf("Successfully generated and addded opaque identifiers:\n")
	fmt.Printf("\tUsers: '%s'\n", strings.Join(users, "', '"))
	fmt.Printf("\tSectors: '%s'\n", strings.Join(sectors, "', '"))
	fmt.Printf("\tServices: '%s'\n", strings.Join(services, "', '"))

	if duplicates != 0 {
		fmt.Printf("\tSkipped Duplicates: %d\n", duplicates)
	}

	fmt.Printf("\tTotal: %d", added)

	return nil
}

// StorageUserIdentifiersAddRunE is the RunE for the authelia storage user identifiers add command.
func (ctx *CmdCtx) StorageUserIdentifiersAddRunE(cmd *cobra.Command, args []string) (err error) {
	defer func() {
		_ = ctx.providers.StorageProvider.Close()
	}()

	var (
		service, sector string
	)

	if service, err = cmd.Flags().GetString(cmdFlagNameService); err != nil {
		return err
	}

	if service == "" {
		service = identifierServiceOpenIDConnect
	} else if !utils.IsStringInSlice(service, validIdentifierServices) {
		return fmt.Errorf("the service name '%s' is invalid, the valid values are: '%s'", service, strings.Join(validIdentifierServices, "', '"))
	}

	if sector, err = cmd.Flags().GetString(cmdFlagNameSector); err != nil {
		return err
	}

	opaqueID := model.UserOpaqueIdentifier{
		Service:  service,
		Username: args[0],
		SectorID: sector,
	}

	if cmd.Flags().Changed(cmdFlagNameIdentifier) {
		var identifierStr string

		if identifierStr, err = cmd.Flags().GetString(cmdFlagNameIdentifier); err != nil {
			return err
		}

		if opaqueID.Identifier, err = uuid.Parse(identifierStr); err != nil {
			return fmt.Errorf("the identifier provided '%s' is invalid as it must be a version 4 UUID but parsing it had an error: %w", identifierStr, err)
		}

		if opaqueID.Identifier.Version() != 4 {
			return fmt.Errorf("the identifier providerd '%s' is a version %d UUID but only version 4 UUID's accepted as identifiers", identifierStr, opaqueID.Identifier.Version())
		}
	} else {
		if opaqueID.Identifier, err = uuid.NewRandom(); err != nil {
			return err
		}
	}

	if err = ctx.CheckSchema(); err != nil {
		return storageWrapCheckSchemaErr(err)
	}

	if err = ctx.providers.StorageProvider.SaveUserOpaqueIdentifier(ctx, opaqueID); err != nil {
		return err
	}

	fmt.Printf("Added User Opaque Identifier:\n\tService: %s\n\tSector: %s\n\tUsername: %s\n\tIdentifier: %s\n\n", opaqueID.Service, opaqueID.SectorID, opaqueID.Username, opaqueID.Identifier)

	return nil
}<|MERGE_RESOLUTION|>--- conflicted
+++ resolved
@@ -16,8 +16,6 @@
 	"github.com/spf13/cobra"
 	"gopkg.in/yaml.v3"
 
-	"github.com/authelia/authelia/v4/internal/random"
-
 	"github.com/authelia/authelia/v4/internal/configuration/validator"
 	"github.com/authelia/authelia/v4/internal/model"
 	"github.com/authelia/authelia/v4/internal/random"
@@ -986,12 +984,8 @@
 	}
 
 	if dir == "" {
-<<<<<<< HEAD
-		dir = ctx.providers.Random.StringCustom(8, random.CharSetAlphaNumeric)
-=======
 		rand := &random.Cryptographical{}
 		dir = rand.StringCustom(8, random.CharSetAlphaNumeric)
->>>>>>> d16f63f0
 	}
 
 	if _, err = os.Stat(dir); !os.IsNotExist(err) {
