--- conflicted
+++ resolved
@@ -60,13 +60,14 @@
 	algorithm.Digest
 }
 
-<<<<<<< HEAD
 // JSONSchema returns the JSON Schema information for the PasswordDigest type.
 func (PasswordDigest) JSONSchema() *jsonschema.Schema {
 	return &jsonschema.Schema{
 		Type:    "string",
 		Pattern: `^\$((argon2(id|i|d)\$v=19\$m=\d+,t=\d+,p=\d+|scrypt\$ln=\d+,r=\d+,p=\d+)\$[a-zA-Z0-9\/+]+\$[a-zA-Z0-9\/+]+|pbkdf2(-sha(224|256|384|512))?\$\d+\$[a-zA-Z0-9\/.]+\$[a-zA-Z0-9\/.]+|bcrypt-sha256\$v=2,t=2b,r=\d+\$[a-zA-Z0-9\/.]+\$[a-zA-Z0-9\/.]+|2(a|b|y)?\$\d+\$[a-zA-Z0-9.\/]+|(5|6)\$rounds=\d+\$[a-zA-Z0-9.\/]+\$[a-zA-Z0-9.\/]+|plaintext\$.+|base64\$[a-zA-Z0-9.=\/]+)$`,
-=======
+	}
+}
+
 // PlainText returns a *plaintext.Digest and boolean. If the PasswordDigest is not a plaintext.Digest then it returns
 // nil, false, otherwise it returns the value and true.
 func (d *PasswordDigest) PlainText() (digest *plaintext.Digest, ok bool) {
@@ -75,7 +76,6 @@
 		return raw, true
 	default:
 		return nil, false
->>>>>>> a7d8057c
 	}
 }
 
