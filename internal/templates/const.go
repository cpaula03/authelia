--- conflicted
+++ resolved
@@ -9,11 +9,8 @@
 const (
 	TemplateNameEmailIdentityVerification = "IdentityVerification"
 	TemplateNameEmailPasswordReset        = "PasswordReset"
-<<<<<<< HEAD
 	TemplateNameEmailOneTimePassword      = "OneTimePassword"
-=======
 	TemplateNameEmailEvent                = "Event"
->>>>>>> 5a101fbe
 )
 
 // Template Category Names.
