--- conflicted
+++ resolved
@@ -23,41 +23,6 @@
 	"github.com/authelia/authelia/v4/internal/storage"
 )
 
-<<<<<<< HEAD
-func TestOpenIDConnectStore_GetClientPolicy(t *testing.T) {
-	s := oidc.NewStore(&schema.IdentityProvidersOpenIDConnect{
-		IssuerCertificateChain: schema.X509CertificateChain{},
-		IssuerPrivateKey:       keyRSA2048,
-		Clients: []schema.IdentityProvidersOpenIDConnectClient{
-			{
-				ID:          myclient,
-				Description: myclientdesc,
-				Policy:      onefactor,
-				Scopes:      []string{oidc.ScopeOpenID, oidc.ScopeProfile},
-				Secret:      tOpenIDConnectPlainTextClientSecret,
-			},
-			{
-				ID:          "myotherclient",
-				Description: myclientdesc,
-				Policy:      twofactor,
-				Scopes:      []string{oidc.ScopeOpenID, oidc.ScopeProfile},
-				Secret:      tOpenIDConnectPlainTextClientSecret,
-			},
-		},
-	}, nil)
-
-	policyOne := s.GetClientPolicy(myclient)
-	assert.Equal(t, authorization.OneFactor, policyOne)
-
-	policyTwo := s.GetClientPolicy("myotherclient")
-	assert.Equal(t, authorization.TwoFactor, policyTwo)
-
-	policyInvalid := s.GetClientPolicy("invalidclient")
-	assert.Equal(t, authorization.TwoFactor, policyInvalid)
-}
-
-=======
->>>>>>> a7d8057c
 func TestOpenIDConnectStore_GetInternalClient(t *testing.T) {
 	s := oidc.NewStore(&schema.IdentityProvidersOpenIDConnect{
 		IssuerCertificateChain: schema.X509CertificateChain{},
@@ -88,21 +53,12 @@
 
 	id := myclient
 
-<<<<<<< HEAD
 	c1 := schema.IdentityProvidersOpenIDConnectClient{
-		ID:          id,
-		Description: myclientdesc,
-		Policy:      onefactor,
-		Scopes:      []string{oidc.ScopeOpenID, oidc.ScopeProfile},
-		Secret:      tOpenIDConnectPlainTextClientSecret,
-=======
-	c1 := schema.OpenIDConnectClient{
 		ID:                  id,
 		Description:         myclientdesc,
 		AuthorizationPolicy: onefactor,
 		Scopes:              []string{oidc.ScopeOpenID, oidc.ScopeProfile},
 		Secret:              tOpenIDConnectPlainTextClientSecret,
->>>>>>> a7d8057c
 	}
 
 	s := oidc.NewStore(&schema.IdentityProvidersOpenIDConnect{
@@ -125,23 +81,14 @@
 }
 
 func TestOpenIDConnectStore_GetInternalClient_InvalidClient(t *testing.T) {
-<<<<<<< HEAD
+	ctx := context.Background()
+
 	c1 := schema.IdentityProvidersOpenIDConnectClient{
-		ID:          myclient,
-		Description: myclientdesc,
-		Policy:      onefactor,
-		Scopes:      []string{oidc.ScopeOpenID, oidc.ScopeProfile},
-		Secret:      tOpenIDConnectPlainTextClientSecret,
-=======
-	ctx := context.Background()
-
-	c1 := schema.OpenIDConnectClient{
 		ID:                  myclient,
 		Description:         myclientdesc,
 		AuthorizationPolicy: onefactor,
 		Scopes:              []string{oidc.ScopeOpenID, oidc.ScopeProfile},
 		Secret:              tOpenIDConnectPlainTextClientSecret,
->>>>>>> a7d8057c
 	}
 
 	s := oidc.NewStore(&schema.IdentityProvidersOpenIDConnect{
@@ -156,13 +103,9 @@
 }
 
 func TestOpenIDConnectStore_IsValidClientID(t *testing.T) {
-<<<<<<< HEAD
+	ctx := context.Background()
+
 	s := oidc.NewStore(&schema.IdentityProvidersOpenIDConnect{
-=======
-	ctx := context.Background()
-
-	s := oidc.NewStore(&schema.OpenIDConnect{
->>>>>>> a7d8057c
 		IssuerCertificateChain: schema.X509CertificateChain{},
 		IssuerPrivateKey:       keyRSA2048,
 		Clients: []schema.IdentityProvidersOpenIDConnectClient{
